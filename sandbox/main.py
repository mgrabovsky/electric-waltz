--- conflicted
+++ resolved
@@ -1,8 +1,5 @@
-<<<<<<< HEAD
 from __future__ import annotations
-=======
 import argparse
->>>>>>> b6aa229e
 import csv
 import time
 from typing import cast
